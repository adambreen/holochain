package main

import (
	"errors"
	"fmt"
	holo "github.com/metacurrency/holochain"
	"github.com/op/go-logging"
	"github.com/urfave/cli"
	"os"
	"os/user"
	"strings"
)

var uninitialized error
var initialized bool
var log *logging.Logger

func setupApp() (app *cli.App) {
	app = cli.NewApp()
	app.Name = "hc"
	app.Usage = "holochain peer command line interface"
	app.Version = "0.0.1"
	var verbose bool
	var debug bool
	var force bool
	var root string
	var service *holo.Service

	app.Flags = []cli.Flag{
		cli.BoolFlag{
			Name:        "verbose",
			Usage:       "verbose output",
			Destination: &verbose,
		},
		cli.BoolFlag{
			Name:        "debug",
			Usage:       "debugging output",
			Destination: &debug,
		},
		cli.StringFlag{
			Name:        "path",
			Usage:       "path to holochain directory (default: ~/.holochain)",
			Destination: &root,
		},
	}

	app.Commands = []cli.Command{
		{
			Flags: []cli.Flag{
				cli.BoolFlag{
					Name:        "force",
					Usage:       "overwrite existing holochain",
					Destination: &force,
				},
			},
			Name:      "clone",
			Aliases:   []string{"c"},
			Usage:     "clone a holochain instance from a source",
			ArgsUsage: "src-path holochain-name",
			Action: func(c *cli.Context) error {
				srcPath := c.Args().First()
				if srcPath == "" {
					return errors.New("clone: missing required source path argument")
				}
				if len(c.Args()) == 1 {
					return errors.New("clone: missing required holochain-name argument")
				}
				name := c.Args()[1]
				if force {
					e := os.RemoveAll(root + "/" + name)
					if e != nil {
						return e
					}
				}
				h, err := service.Clone(srcPath, root+"/"+name)
				if err == nil {
					if verbose {
						fmt.Printf("cloned %s from %s with new id: %v\n", name, srcPath, h.Id)
					}
				}
				return err
			},
		},
		{
			Name: "dev",
			Flags: []cli.Flag{
				cli.BoolFlag{
					Name:        "force",
					Usage:       "overwrite existing holochain",
					Destination: &force,
				},
			},
			Aliases:   []string{"d"},
			Usage:     "generate a default configuration files, suitable for editing",
			ArgsUsage: "holochain-name [dna-format]",
			Action: func(c *cli.Context) error {
				name, err := checkForName(c, "dev")
				if err != nil {
					return err
				}
				format := "toml"
				if len(c.Args()) == 2 {
					format = c.Args()[1]
					if !(format == "json" || format == "yaml" || format == "toml") {
						return errors.New("gen dev: format must be one of yaml,toml,json")
					}
				}
				if force {
					e := os.RemoveAll(root + "/" + name)
					if e != nil {
						return e
					}
				}
				h, err := service.GenDev(root+"/"+name, format)
				if err == nil {
					if verbose {
						fmt.Printf("created %s with new id: %v\n", name, h.Id)
					}
				}
				return err
			},
		},
		{
			Name:    "gen",
			Usage:   "generate genesis entries or keys for a cloned holochain",
			Aliases: []string{"g"},
			Subcommands: []cli.Command{
				{
					Name:      "keys",
					Aliases:   []string{"k", "key"},
					Usage:     "generate separate key pair for entry signing on a specific holochain",
					ArgsUsage: "holochain-name",
					Action: func(c *cli.Context) error {
						// need to implement this later when this would
						// check to see if the chain is started, and if so
						// actually add a new KeyEntry to a chain, otherwise
						// it could just add chain specific files.
						return errors.New("not yet implemented")
						/*
							name, err := checkForName(c, "gen keys")
							if err != nil {
								return err
							}
							h, err := service.Load(name)
							if err != nil {
								return err
							}
							h.agent.GenKeys()
							err = holo.SaveAgent(h.path, h.agent)
							return err*/

					},
				},
				{
					Name:      "chain",
					Aliases:   []string{"c"},
					Usage:     "generate the genesis blocks from the configuration and keys",
					ArgsUsage: "holochain-name",
					Action: func(c *cli.Context) []error {
						name, err := checkForName(c, "gen chain")
						if err != nil {
							return err
						}
						h, err := service.Load(name)
						if err != nil {
							return err
						}
						err = h.GenDNAHashes()
						if err != nil {
							return err
						}
						err = h.Activate()
						if err != nil {
							return err
						}
						_, err = h.GenChain()
						if err != nil {
							return err
						}
						id, err := h.ID()
						if err != nil {
							return err
						}

						fmt.Printf("Genesis entries added and DNA hashed for new holochain with ID: %s\n", id.String())
						return nil
					},
				},
			},
		},
		{
			Name:      "init",
			Aliases:   []string{"i"},
			Usage:     "boostrap the holochain service",
			ArgsUsage: "agent-id",
			Action: func(c *cli.Context) error {
				agent := c.Args().First()
				if agent == "" {
					return errors.New("missing required agent-id argument to init")
				}
				_, err := holo.Init(root, holo.AgentName(agent))
				if err == nil {
					fmt.Println("Holochain service initialized")
					if verbose {
						fmt.Println("    ~/.holochain directory created")
						fmt.Printf("    defaults stored to %s\n", holo.SysFileName)
						fmt.Println("    key-pair generated")
						fmt.Printf("    default agent stored to %s\n", holo.AgentFileName)
					}
				}
				return err
			},
		},
		{
			Name:      "dump",
			Aliases:   []string{"d"},
			Usage:     "display a text dump of a chain",
			ArgsUsage: "holochain-name",
			Action: func(c *cli.Context) error {
				h, err := getHolochain(c, service, "dump")
				if err != nil {
					return err
				}

				id, err := h.ID()
				if err.Error() == "holochain: Meta key 'id' uninitialized" {
					return errors.New("No data to dump, chain not yet initialized.")
				}
				if err != nil {
					return err
				}
				fmt.Printf("Chain: %s\n", id)

				links := make(map[string]holo.Header)
				index := make(map[int]string)
				entries := make(map[int]interface{})
				idx := 0
				err = h.Walk(func(key *holo.Hash, header *holo.Header, entry interface{}) (err error) {
					ks := (*key).String()
					index[idx] = ks
					links[ks] = *header
					entries[idx] = entry
					idx++
					return nil
				}, true)

				for i := 0; i < idx; i++ {
					k := index[i]
					hdr := links[k]
					fmt.Printf("%s:%s @ %v\n", hdr.Type, k, hdr.Time)
					fmt.Printf("    Next Header: %v\n", hdr.HeaderLink)
					fmt.Printf("    Next %s: %v\n", hdr.Type, hdr.TypeLink)
					fmt.Printf("    Entry: %v\n", hdr.EntryLink)
					e := entries[i]
					switch hdr.Type {
					case holo.DNAEntryType:
						fmt.Printf("       %s\n", string(e.([]byte)))
					case holo.KeyEntryType:
						fmt.Printf("       %v\n", e.(holo.KeyEntry))
					default:
						fmt.Printf("       %v\n", e)
					}
				}
				return nil
			},
		},
		{
			Name:    "test",
			Aliases: []string{"t"},
			Usage:   "run validation against test data for a chain in development",
			Action: func(c *cli.Context) error {
				h, err := getHolochain(c, service, "test")
				if err != nil {
					return err
				}
<<<<<<< HEAD
				return h.Test()
=======
				err = h.Activate()
				if err != nil {
					return err
				}
				err = h.Test()
				return err
>>>>>>> db154c92
			},
		},
		{
			Name:    "status",
			Aliases: []string{"s"},
			Usage:   "display information about installed chains",
			Action: func(c *cli.Context) error {
				if !initialized {
					return uninitialized
				}
				listChains(service)
				return nil
			},
		},
		{
			Name:      "call",
			Aliases:   []string{"c"},
			Usage:     "call an exposed function",
			ArgsUsage: "holochain-name zome-name function args",
			Action: func(c *cli.Context) error {
				h, err := getHolochain(c, service, "call")
				if err != nil {
					return err
				}
				zome := os.Args[3]
				function := os.Args[4]
				args := os.Args[5:]
				fmt.Printf("calling %s on zome %s with params %v\n", function, zome, args)
				result, err := h.Call(zome, function, strings.Join(args, " "))
				if err != nil {
					return err
				}
				fmt.Printf("%v\n", result)
				return nil
			},
		},
		{
			Name:      "bs",
			Aliases:   []string{"b"},
			Usage:     "send bootstrap tickler to the chain bootstrap server",
			ArgsUsage: "bs",
			Action: func(c *cli.Context) error {
				h, err := getHolochain(c, service, "bs")
				if err != nil {
					return err
				}
				err = h.BSpost()
				return err
			},
		},
		{
			Name:      "serve",
			Aliases:   []string{"w"},
			Usage:     "serve a chain to the web",
			ArgsUsage: "holochain-name [port]",
			Action: func(c *cli.Context) error {
				h, err := getHolochain(c, service, "serve")
				if err != nil {
					return err
				}
				var port string
				if len(c.Args()) == 1 {
					port = "3141"
				} else {
					port = c.Args()[1]
				}
				err = h.Activate()
				if err != nil {
					return err
				}
				go h.HandlePutReqs()
				serve(h, port)
				return err
			},
		},
	}

	app.Before = func(c *cli.Context) error {
		level := logging.INFO
		if debug {
			level = logging.DEBUG
		}
		log = logging.MustGetLogger("holochain")
		logging.SetLevel(level, "holochain")
		holo.Register(log)
		if verbose {
			fmt.Printf("app version: %s; Holochain lib version %s\n ", app.Version, holo.Version)
		}
		var err error
		if root == "" {
			root = os.Getenv("HOLOPATH")
			if root == "" {
				u, err := user.Current()
				if err != nil {
					return err
				}
				userPath := u.HomeDir
				root = userPath + "/" + holo.DefaultDirectoryName
			}
		}
		if initialized = holo.IsInitialized(root); !initialized {
			uninitialized = errors.New("service not initialized, run 'hc init'")
		} else {
			service, err = holo.LoadService(root)
		}
		return err
	}

	app.Action = func(c *cli.Context) error {
		if !initialized {
			cli.ShowAppHelp(c)
		} else {
			listChains(service)
		}
		return nil
	}
	return
}

func main() {
	app := setupApp()
	app.Run(os.Args)
}

func getHolochain(c *cli.Context, service *holo.Service, cmd string) (h *holo.Holochain, err error) {
	name, err := checkForName(c, cmd)
	if err != nil {
		return
	}
	h, err = service.Load(name)
	if err != nil {
		return
	}
	return
}

func checkForName(c *cli.Context, cmd string) (name string, err error) {
	if !initialized {
		err = uninitialized
		return
	}
	name = c.Args().First()
	if name == "" {
		err = errors.New("missing require holochain-name argument to " + cmd)
	}
	return
}

func listChains(s *holo.Service) {
	chains, _ := s.ConfiguredChains()
	if len(chains) > 0 {
		fmt.Println("installed holochains: ")
		for k := range chains {
			id, err := chains[k].ID()
			var sid = "<not-started>"
			if err == nil {
				sid = id.String()
			}
			fmt.Println("    ", k, sid)
		}
	} else {
		fmt.Println("no installed chains")
	}
}

func mkErr(etext string, code int) (int, error) {
	fmt.Println("Error:", code, etext)
	return code, errors.New(etext)
}<|MERGE_RESOLUTION|>--- conflicted
+++ resolved
@@ -273,16 +273,12 @@
 				if err != nil {
 					return err
 				}
-<<<<<<< HEAD
-				return h.Test()
-=======
 				err = h.Activate()
 				if err != nil {
 					return err
 				}
 				err = h.Test()
 				return err
->>>>>>> db154c92
 			},
 		},
 		{
