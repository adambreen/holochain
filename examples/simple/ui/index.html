<html>
<<<<<<< HEAD
  <head>
    <title>Test</title>
    <script type="text/javascript" src="http://code.jquery.com/jquery-latest.js"></script>
    <script type="text/javascript"> 
     function send(arg) {
         $.post(
             "/fn/"+$('select[name=lispZome]').val()+"/"+$('select[name=fn]').val(),
             $(arg).val(),
             function(data) {
                 $("#result").html("result:"+data)
                 $("#err").html("") 
             }
         ).error(function(response) {
             $("#err").html(response.responseText)
             $("#result").html("")
         })
         ;
     };
     function 
    </script>
  </head>
  <body>
      <h1>Add even numbers</h1>
      <input type="text" id="even">
      <button onclick="send(\"#even\");">Send</button>
      <h2>Add prime numbers</h2>
      <input type="text" id="prime">
      <button onclick="send(\"#odd\");">Send</button>
      <h3>Add profile</h3>
      <input type="text" id="profile">
      <button onclick="send(\"#profile\");">Send</button>
      
=======
    <head>
        <title>Test</title>
        <script type="text/javascript" src="http://code.jquery.com/jquery-latest.js"></script>
        <script type="text/javascript">
            function capitalize(word) {
                return word.charAt(0).toUpperCase() + word.slice(1);
            }

            function displayResponse(response) {
                $("#error").html(response.responseText);
                $("#result").html("");
            }

            function loadChains() {
                var types = ['even', 'prime', 'profile'];

                types.forEach(function(type) {
                    $.post("/fn/lispZome/list" + capitalize(type),
                        function(response) {
                            $('#' + type + "list").html(response.responseText);
                        }).error(displayResponse);
                });
            }

            function send(arg) {
                $.post("/fn/lispZome/add" + capitalize(arg), $("#" + arg).val(), displayResponse).error(displayResponse);
            };
>>>>>>> 262cfacf

            window.onload = loadChains;
        </script>
    </head>
    <h1>A Simple Holochain Demo</h1>
    <body>
        <h2>Add even numbers</h2>
        <input type="text" id="even">
        <button onclick="send(\"even\");">Send</button>
        <div id="evenlist"></div>
        <h2>Add prime numbers</h2>
        <input type="text" id="prime">
        <button onclick="send(\"odd\");">Send</button>
        <div id="primelist"></div>
        <h2>Add profile</h2>
        <input type="text" id="profile">
        <button onclick="send(\"profile\");">Send</button>
        <div id="profilelist"></div>
    <div id="result"></div>
    <div id="error"></div>
  </body>
</html><|MERGE_RESOLUTION|>--- conflicted
+++ resolved
@@ -1,38 +1,4 @@
 <html>
-<<<<<<< HEAD
-  <head>
-    <title>Test</title>
-    <script type="text/javascript" src="http://code.jquery.com/jquery-latest.js"></script>
-    <script type="text/javascript"> 
-     function send(arg) {
-         $.post(
-             "/fn/"+$('select[name=lispZome]').val()+"/"+$('select[name=fn]').val(),
-             $(arg).val(),
-             function(data) {
-                 $("#result").html("result:"+data)
-                 $("#err").html("") 
-             }
-         ).error(function(response) {
-             $("#err").html(response.responseText)
-             $("#result").html("")
-         })
-         ;
-     };
-     function 
-    </script>
-  </head>
-  <body>
-      <h1>Add even numbers</h1>
-      <input type="text" id="even">
-      <button onclick="send(\"#even\");">Send</button>
-      <h2>Add prime numbers</h2>
-      <input type="text" id="prime">
-      <button onclick="send(\"#odd\");">Send</button>
-      <h3>Add profile</h3>
-      <input type="text" id="profile">
-      <button onclick="send(\"#profile\");">Send</button>
-      
-=======
     <head>
         <title>Test</title>
         <script type="text/javascript" src="http://code.jquery.com/jquery-latest.js"></script>
@@ -60,7 +26,6 @@
             function send(arg) {
                 $.post("/fn/lispZome/add" + capitalize(arg), $("#" + arg).val(), displayResponse).error(displayResponse);
             };
->>>>>>> 262cfacf
 
             window.onload = loadChains;
         </script>
